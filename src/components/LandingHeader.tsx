--- conflicted
+++ resolved
@@ -12,13 +12,8 @@
         <div className="flex items-center justify-between h-16">
           {/* Logo */}
           <div className="flex items-center space-x-3">
-<<<<<<< HEAD
             <div className="w-10 h-10 bg-gradient-to-r from-blue-500 to-purple-500 rounded-lg flex items-center justify-center">
               <Microscope className="w-6 h-6 text-white" />
-=======
-            <div className="w-10 h-10 bg-gradient-to-r from-blue-600 to-purple-600 rounded-lg flex items-center justify-center">
-              <span className="text-white font-bold text-lg">M</span>
->>>>>>> c1c1f5e2
             </div>
             <div>
               <h1 className="text-xl font-bold text-white">MedScope AI</h1>
